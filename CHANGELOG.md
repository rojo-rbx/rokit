--- conflicted
+++ resolved
@@ -12,15 +12,11 @@
 
 ### Fixed
 
-<<<<<<< HEAD
 - Fixed Rokit erroring on first startup due to some directories not yet being created ([#42])
+- Fixed `selene` and other tools not being installable because their releases contain multiple archives / binaries ([#45])
 
 [#42]: https://github.com/rojo-rbx/rokit/pull/42
-=======
-- Fixed `selene` and other tools not being installable because their releases contain multiple archives / binaries ([#45])
-
 [#45]: https://github.com/rojo-rbx/rokit/pull/45
->>>>>>> a6b84ccf
 
 ## `0.1.7` - July 15th, 2024
 
